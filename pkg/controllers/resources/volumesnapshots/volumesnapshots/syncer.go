--- conflicted
+++ resolved
@@ -100,22 +100,12 @@
 		return ctrl.Result{}, nil
 
 	} else if vVS.DeletionTimestamp != nil {
-<<<<<<< HEAD
-		ctx.Log.Infof("delete physical volume snapshot %s/%s, because virtual volume snapshot is being deleted", pVS.Namespace, pVS.Name)
-		err := ctx.PhysicalClient.Delete(ctx.Context, pVS, &client.DeleteOptions{
-			GracePeriodSeconds: vVS.DeletionGracePeriodSeconds,
-			Preconditions:      metav1.NewUIDPreconditions(string(pVS.UID)),
-		})
-		if kerrors.IsNotFound(err) {
-			return ctrl.Result{}, nil
-=======
 		if pVS.DeletionTimestamp == nil {
-			log.Infof("delete physical volume snapshot %s/%s, because virtual volume snapshot is being deleted", pVS.Namespace, pVS.Name)
-			return ctrl.Result{}, s.localClient.Delete(ctx, pVS, &client.DeleteOptions{
+			ctx.Log.Infof("delete physical volume snapshot %s/%s, because virtual volume snapshot is being deleted", pVS.Namespace, pVS.Name)
+			return ctrl.Result{}, ctx.PhysicalClient.Delete(ctx.Context, pVS, &client.DeleteOptions{
 				GracePeriodSeconds: vVS.DeletionGracePeriodSeconds,
 				Preconditions:      metav1.NewUIDPreconditions(string(pVS.UID)),
 			})
->>>>>>> aefc4108
 		}
 		return ctrl.Result{}, nil
 	}
